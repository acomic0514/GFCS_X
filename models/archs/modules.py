import torch
import torch.nn as nn
import torch.nn.functional as F
from einops import rearrange
import models.archs.norms as norms

"""
組件目錄
Restromer
    - MDTA (Multi-DConv Head Transposed Self-Attention)
    - GDFN (Gated-Dconv Feed-Forward Network)
    - TransformerBlock 
Image De-Raining Transformer
    - window_partition(窗口切割)
    - window_to_token(窗口token合併)
    - window_merge(WTM窗口合併)
    - token_to_window(STM Token合併)
    - REMSA (relative position enhanced self-attention)
    - LeFF (Local-enhanced Feed-Forward Network)
    - WTM (Window-based Transformer Module)
    - STM (Space-based Transformer Module)
    - IDT (Image De-Raining Transformer) (WTM>>STM)
Hybrid CNN-Transformer Feature Fusion
    - DegradationAwareMoE (Degradation-aware mixture of experts)
Token statistics transformer
    - CausalSelfAttention_TSSA (ToST 版本的自注意力)
    - ToSTBlock (ToST 版本的 Transformer 塊)
A novel dual-stage progressive enhancement network for single image deraining
    - dilated dense residual block (DDRB)
    - enhanced residual pixel-wise attention block (ERPAB)
    - cross-stage feature interaction module (CFIM)    
通用小工具堆放區
    - auto_num_heads(自動計算 num_heads)
    - to_3d(影像轉token序列)
    - to_4d(token序列轉影像)
    - MLP (flaoat16)
"""


"""Restromer: Efficient Transformer for High-Resolution Image Restoration"""
##########################################################################
# Multi-DConv Head Transposed Self-Attention (MDTA)
<<<<<<< HEAD
class MultiDconvHeadTransposedSA(nn.Module):
    def __init__(self, dim: int, num_heads: int, bias: bool = False, dtype=torch.float16):
=======
class MDTA(nn.Module):
    def __init__(self, dim: int, num_heads: int, bias: bool = False):
>>>>>>> d2fe6095
        """
        Multi-DConv Head Transposed Self-Attention (MDTA)
        :param dim: 通道維度
        :param num_heads: 注意力頭數
        :param bias: 是否使用偏置
        """
        super().__init__()
        self.num_heads = num_heads
        self.temperature = nn.Parameter(torch.ones(1, num_heads, 1, 1))  # 確保形狀與注意力權重匹配

        # Query, Key, Value 計算
        self.qkv = nn.Conv2d(dim, dim * 3, kernel_size=1, bias=bias)
        self.qkv_dwconv = nn.Conv2d(dim * 3, dim * 3, 
                                    kernel_size=3, stride=1, 
                                    padding=1, groups=dim * 3, 
                                    bias=bias)

        # 輸出投影
        self.project_out = nn.Conv2d(dim, dim, kernel_size=1, bias=bias)

    def forward(self, x: torch.Tensor) -> torch.Tensor:
        """
        x: (B, C, H, W) - 輸入特徵圖
        return: (B, C, H, W) - 輸出特徵圖
        前向傳播：
        1. 使用 1x1 卷積得到 Q, K, V
        2. 使用 Depthwise 3x3 卷積加強局部特徵
        3. 計算自注意力
        4. 應用權重到 V 並輸出
        """
        _, _, h, w = x.shape
<<<<<<< HEAD
        x = x.to(torch.float16)  # 確保整個過程使用 float16
        with torch.amp.autocast('cuda'):  # ✅ AMP 自動管理精度
=======
        with torch.cuda.amp.autocast():  # ✅ AMP 自動管理精度
>>>>>>> d2fe6095
        
            # 計算 Q, K, V
            qkv = self.qkv_dwconv(self.qkv(x))
            q, k, v = qkv.chunk(3, dim=1)  # 拆分為 Q, K, V

            # 重新排列形狀以適應多頭注意力
            q = rearrange(q, 'b (head c) h w -> b head c (h w)', head=self.num_heads)
            k = rearrange(k, 'b (head c) h w -> b head c (h w)', head=self.num_heads)
            v = rearrange(v, 'b (head c) h w -> b head c (h w)', head=self.num_heads)

            # 對 Q, K 進行 L2 正規化，防止數值過大
            q = F.normalize(q, dim=-1)
            k = F.normalize(k, dim=-1)

            # 計算注意力分數 (使用愛因斯坦求和 `einsum`)
            attn = (q @ k.transpose(-2, -1)) * self.temperature
            attn = attn.softmax(dim=-1)  

            # 計算加權輸出
            out = (attn @ v)

            # 恢復輸出形狀
            out = rearrange(out, 'b head c (h w) -> b (head c) h w', 
                            head=self.num_heads, h=h, w=w)

            # 最終輸出
            out = self.project_out(out)
        return out



##########################################################################
# Gated-Dconv Feed-Forward Network (GDFN)
class GatedDconvFFN(nn.Module):
    def __init__(self, dim: int, ffn_expansion_factor: float = 2.66, 
                 bias: bool = False):
        """
        GDFN - Gated-DConv Feed-Forward Network
        :param dim: 輸入通道數
        :param ffn_expansion_factor: FFN 擴展倍數
        :param bias: 是否使用偏置
        """
        super().__init__()

        hidden_features = int(dim * ffn_expansion_factor)

        # 1x1 卷積擴展通道數，將維度擴展為 2 倍
        self.project_in = nn.Conv2d(dim, hidden_features * 2, kernel_size=1, bias=bias)

        # 3x3 深度可分離卷積
        self.dwconv = nn.Conv2d(hidden_features * 2, hidden_features * 2,
                                kernel_size=3, stride=1, padding=1, 
                                groups=hidden_features * 2, bias=bias)

        # 1x1 卷積壓縮通道數
        self.project_out = nn.Conv2d(hidden_features, dim, kernel_size=1, bias=bias)

    def forward(self, x: torch.Tensor) -> torch.Tensor:
        """
        x: (B, C, H, W) - 輸入特徵圖
        return: (B, C, H, W) - 輸出特徵圖
        前向傳播：
        1. `1x1 Conv` 提高維度
        2. `3x3 Depthwise Conv` 提取局部特徵
        3. `Gating Mechanism` 控制信息流
        4. `1x1 Conv` 降低維度
        """
<<<<<<< HEAD
        x = x.to(torch.float16)  # 確保整個過程使用 float16
        with torch.amp.autocast('cuda'):  # ✅ AMP 自動管理精度
=======
        with torch.cuda.amp.autocast():  # ✅ AMP 自動管理精度
>>>>>>> d2fe6095
            x = self.project_in(x)
            x1, x2 = self.dwconv(x).chunk(2, dim=1)  # 拆分通道
            x = torch.mul(F.gelu(x1), x2)  # 閘控機制
            x = self.project_out(x)
        return x



##########################################################################
# TransformerBlock
class TransformerBlock(nn.Module):
    def __init__(self, dim, num_heads, ffn_expansion_factor, bias, Norm_type, **kwargs):
        super(TransformerBlock, self).__init__()

        self.norm1 = norms.Norm(dim, Norm_type)
        self.MDTA = MultiDconvHeadTransposedSA(dim, num_heads, bias)
        self.norm2 = norms.Norm(dim, Norm_type)
        self.GDFN = GatedDconvFFN(dim, ffn_expansion_factor, bias)

    def forward(self, x):
        _, _, H, W = x.shape
        with torch.amp.autocast('cuda'):  # ✅ AMP 自動管理精度
            x = x + self.MDTA(to_4d(self.norm1(to_3d(x)), H, W))
            x = x + self.GDFN(to_4d(self.norm2(to_3d(x)), H, W))

        return x
    
    
"""Image De-Raining Transformer (WTM+STM)"""
##########################################################################
# 窗口切割
def window_partition(x, window_size):
    """
    x: (B, C, H, W)
    window_size: 窗口大小
    return: (B*num_windows, window_size*window_size, C)
    """
    B, C, H, W = x.shape
    pad_h = (window_size - H % window_size) % window_size
    pad_w = (window_size - W % window_size) % window_size

    # 補零
    x = F.pad(x, (0, pad_w, 0, pad_h))  # 只對 H 和 W 補零
    H_pad, W_pad = x.shape[2], x.shape[3]  # 更新補零後的 H, W

    # 執行 window_partition
    x = x.view(B, C, H_pad // window_size, window_size, W_pad // window_size, window_size)
    x = x.permute(0, 2, 4, 3, 5, 1).reshape(-1, window_size * window_size, C)
    
    return  x

##########################################################################
# 窗口token合併
def window_to_token(x, window_size):
    """
    x: (B*num_windows, window_size*window_size, C)
    return: (B, all_window_tokens, C)
    """
    B = x.shape[0] // (x.shape[1] // window_size ** 2)
    num_windows = x.shape[0] // B
    x = x.view(B, num_windows, -1, x.shape[-1]).mean(dim=2)  # (B, num_windows, C)
    x = x.view(1, -1, x.shape[-1])  # 合併所有窗口為單一序列
    return x


##########################################################################
# WTM窗口合併
def window_merge(windows, H, W, window_size):
    """
        將窗口 Token 還原回原始圖像形狀    
        windows: (B*num_windows, window_size*window_size, C)
        H, W: 原圖高寬
        window_size: 窗口大小
        return: (B, C, H, W)
    """
    B = windows.shape[0] // ((H // window_size) * (W // window_size))
    C = windows.shape[-1]

    # 重新排列回去
    x = windows.view(B, H // window_size, W // window_size, window_size, window_size, C)
    x = x.permute(0, 5, 1, 3, 2, 4).reshape(B, C, H, W)

    return x
##########################################################################
# STM Token合併
def token_to_window(tokens, H, W, window_size):
    """
    將窗口 Token 還原回原始圖像形狀 (適用於 STM)
    
    tokens: (1, num_windows, C)
    H, W: 原圖高寬
    window_size: 窗口大小
    return: (B, C, H, W)
    """
    B, num_windows, C = tokens.shape

    # 計算窗口數量
    H_windows = H // window_size
    W_windows = W // window_size

    assert num_windows == H_windows * W_windows, \
        f"窗口數量錯誤: num_windows={num_windows}, 計算得到={H_windows * W_windows}"

    # 讓 token 變成窗口
    x = tokens.view(B, H_windows, W_windows, C)  # (B, H//window_size, W//window_size, C)
    x = x.permute(0, 3, 1, 2)  # 變成 (B, C, H//Win, W//Win)

    # 重新調整成 (B, H//Win, W//Win, Win, Win, C)
    x = x.reshape(B, C, H_windows, 1, W_windows, 1).expand(-1, -1, -1, window_size, -1, window_size)

    # 調整維度，還原成 (B, C, H, W)
    x = x.reshape(B, C, H, W)

    return x



##########################################################################
# REMSA (relative position enhanced self-attention)
<<<<<<< HEAD
class RelativePositionEnhancedSA(nn.Module):
    def __init__(self, dim, num_heads, dtype=torch.float16):
        super(RelativePositionEnhancedSA, self).__init__()
=======
class REMSA(nn.Module):
    def __init__(self, dim, num_heads):
        super(REMSA, self).__init__()
>>>>>>> d2fe6095
        self.num_heads = num_heads
        self.head_dim = dim // num_heads
        self.scale = self.head_dim ** -0.5
        
        self.qkv_proj = nn.Linear(dim, dim * 3)
        self.out_proj = nn.Linear(dim, dim)
        
        # 位置關聯的偏置矩陣，使用可學習的相對位置編碼
        self.position_bias = nn.Parameter(torch.randn((1, num_heads, 1, 1)) * 0.01)  # 允許學習且非對稱
        
        # 額外的深度卷積分支
        self.conv_proj = nn.Linear(dim, dim)
        self.pointwise_conv = nn.Conv1d(in_channels=dim, out_channels=dim, kernel_size=1, groups=1)
        self.depthwise_conv = nn.Conv1d(in_channels=dim, out_channels=dim, kernel_size=3, padding=1, groups=dim)
        self.token_wise_proj = nn.Linear(dim, dim)
    
    def scaled_dot_product_attention(self, q, k, v):
        attn_scores = torch.matmul(q, k.transpose(-2, -1)) * self.scale
        
        B, num_heads, seq_len, _ = attn_scores.shape # 確保 position_bias 與 attn_scores 形狀匹配
        if self.position_bias.shape[-2:] != (seq_len, seq_len):
            self.position_bias = nn.Parameter(torch.randn(1, num_heads, seq_len, seq_len) * 0.01, 
                                              requires_grad=True).to(q.device)
            
        attn_scores = attn_scores + self.position_bias  # 加上學習到的位置偏置矩陣
        attn_weights = F.softmax(attn_scores, dim=-1)  # Softmax 
        
        return torch.matmul(attn_weights, v)
    
    def convolutional_branch(self, x):
        x_conv = self.conv_proj(x) # 1x1 卷積
        x_conv = x_conv.transpose(1, 2)  # 調整維度以適應 1D 卷積
        x_conv = self.pointwise_conv(x_conv)  # 深度可分卷積
        x_conv = self.depthwise_conv(x_conv)  # 深度可分卷積
        x_conv = x_conv.transpose(1, 2)  # 恢復維度順序
        return self.token_wise_proj(x_conv)  # Token-wise 線性投影
    
    def forward(self, x):
        """
        x: (B, N, C) - Token 序列
        return: (B, N, C) - 輸出 Token 序列
        """
        
        #self-attntion 分支
        B, N, C = x.shape
        
        with torch.amp.autocast('cuda'):  # ✅ AMP 自動管理精度
            qkv = self.qkv_proj(x).reshape(B, N, self.num_heads, 3 * self.head_dim)
            q, k, v = qkv.chunk(3, dim=-1)
            
            attn_output = self.scaled_dot_product_attention(q, k, v)
            attn_output = attn_output.reshape(B, N, C)
            attn_output = self.out_proj(attn_output)
            
            # 卷積分支
            conv_output = self.convolutional_branch(x)
            
        return attn_output + conv_output  


##########################################################################
# Local-enhanced Feed-Forward Network (LeFF)
<<<<<<< HEAD
class LocalEnhancedFFN(nn.Module):
    def __init__(self, dim, dtype=torch.float16):
=======
class LeFF(nn.Module):
    def __init__(self, dim):
>>>>>>> d2fe6095
        super().__init__()
        self.pointwise_conv = nn.Conv2d(dim, dim, kernel_size=1, bias=False)  # 1x1 卷積
        self.depthwise_conv = nn.Conv2d(dim, dim, kernel_size=3, padding=1, groups=dim)  # 深度可分離卷積
        self.fc1 = nn.Linear(dim, dim * 4)
        self.fc2 = nn.Linear(dim * 4, dim)

    def forward(self, x):
        """
        x: (B, C, H, W) - 輸入特徵圖
        return: (B, C, H, W) - 輸出特徵圖
        """
        B, C, H, W = x.shape
        
        with torch.amp.autocast('cuda'):  # ✅ AMP 自動管理精度
            x = self.pointwise_conv(x)  # 1x1 卷積
            x = self.depthwise_conv(x)  # 深度可分離 3x3 卷積
            
            x = x.permute(0, 2, 3, 1)  # 轉換為 (B, H, W, C)
            x = x.view(B, H * W, C)  # 轉換為 (B, N, C) 以符合 fc1
            
            x = self.fc1(x)
            x = F.gelu(x)  
            x = self.fc2(x)
            
            x = x.view(B, H, W, C) # 轉換為 (B, H, W, C)
            x = x.permute(0, 3, 1, 2)  # 轉回 (B, C, H, W)
        
        return x

##########################################################################
# Window-based Transformer Module (WTM)
class WindowBasedTM(nn.Module):
    def __init__(self, dim, window_size, norm_type='WithBias'):
        super().__init__()
        self.num_heads = auto_num_heads(dim)  # 自動計算 num_heads
        self.window_size = window_size
        self.norm1 = norms.Norm(dim, norm_type)
        self.remsa = RelativePositionEnhancedSA(dim, self.num_heads)
        self.norm2 = norms.Norm(dim, norm_type)
        self.leff = LocalEnhancedFFN(dim)
        
    def forward(self, x):
        """
        x: (B, C, H, W) - 影像特徵圖
        return: (B, C, H, W) - 經過 WTM 處理的影像特徵圖
        """
        _, _, H, W = x.shape
        
        with torch.amp.autocast('cuda'):  # ✅ AMP 自動管理精度
            x_norm = to_4d(self.norm1(to_3d(x)), H, W)  # 正規化
            x_windows = window_partition(x_norm, self.window_size) # 窗口切割
            
            # 直接對窗口內像素執行自注意力
            remsa_output = self.remsa(x_windows) # REMSA 計算
            remsa_output = window_merge(remsa_output, H, W, self.window_size)  # 正確還原形狀
            # 殘差連接
            x = x + remsa_output
            
            # LeFF 計算 + 殘差連接
            x = x + self.leff(to_4d(self.norm2(to_3d(x)), H, W))
        
        return x
    
##########################################################################
# Space-based Transformer Module (STM)
class SpaceBasedTM(nn.Module):
    def __init__(self, dim, window_size, norm_type='WithBias'):
        super().__init__()
        self.num_heads = auto_num_heads(dim)  # 自動計算 num_heads
        self.window_size = window_size
        self.norm1 = norms.Norm(dim, norm_type)
        self.remsa = RelativePositionEnhancedSA(dim, self.num_heads)
        self.norm2 = norms.Norm(dim, norm_type)
        self.leff = LocalEnhancedFFN(dim)
        
    def forward(self, x):
        """
        x: (B, C, H, W) - 影像特徵圖
        return: (B, C, H, W) - 經過 STM 處理的影像特徵圖
        """
        _, _, H, W = x.shape
        
        with torch.amp.autocast('cuda'):  # ✅ AMP 自動管理精度        
            x_norm = to_4d(self.norm1(to_3d(x)), H, W) # 正規化
            x_windows = window_partition(x_norm, self.window_size) # 窗口切割
            x_windows = window_to_token(x_windows, self.window_size) # Token 合併
            
            # 直接對窗口內像素執行自注意力
            remsa_output = self.remsa(x_windows) # REMSA 計算
            remsa_output = token_to_window(remsa_output, H, W, self.window_size) # 正確還原形狀
            
            # 殘差連接
            x = x + remsa_output
            
            # LeFF 計算 + 殘差連接
            x = x + self.leff(to_4d(self.norm2(to_3d(x)), H, W))
        
        return x  
    
##########################################################################
# Image De-Raining Transformer (WTM >> STM) 名字怎麼都好可以再想想
class ImageDerainingTransformer(nn.Module):
    """ 
    Image De-Raining Transformer (WTM >> STM)
    """
    def __init__(self, dim, window_size, norm_type='WithBias'):
        super().__init__()
        self.wtm = WindowBasedTM(dim, window_size, norm_type)
        self.stm = SpaceBasedTM(dim, window_size, norm_type)

    def forward(self, x):
        """
        x: (B, C, H, W) - 影像特徵圖
        return: (B, C, H, W) - 經過 WTM 和 STM 處理的影像特徵圖
        """
        with torch.amp.autocast('cuda'):  # ✅ AMP 自動管理精度
            x = self.wtm(x)  # 先經過 WTM
            x = self.stm(x)  # 再經過 STM
        return x

"""Hybrid CNN-Transformer Feature Fusion for Single Image Deraining"""
##########################################################################
# degradation-aware mixture of experts (DaMoE)

class DegradationAwareMoE(nn.Module):
    def __init__(self, in_channels, out_channels, hidden_dim=16):
        super(DegradationAwareMoE, self).__init__()
        
        self.experts = nn.ModuleList([
            nn.AvgPool2d(3, stride=1, padding=1),  # 3×3 pooling
            nn.Conv2d(in_channels, out_channels, 1),  # 1×1 conv
            nn.Conv2d(in_channels, out_channels, 3, padding=1),  # 3×3 conv
            nn.Conv2d(in_channels, out_channels, 5, padding=2),  # 5×5 conv
            nn.Conv2d(in_channels, out_channels, 7, padding=3),  # 7×7 conv
            nn.Conv2d(in_channels, out_channels, 3, padding=3, dilation=3),  # 3×3 dilated
            nn.Conv2d(in_channels, out_channels, 5, padding=6, dilation=3),  # 5×5 dilated
            nn.Conv2d(in_channels, out_channels, 7, padding=9, dilation=3)   # 7×7 dilated
        ])
        
        self.num_experts = len(self.experts)  # 動態計算專家數量
        
        # 兩層可學習權重 W1, W2
        self.W1 = nn.Linear(in_channels, hidden_dim)  # W1: (T x C)
        self.W2 = nn.Linear(hidden_dim, self.num_experts)  # W2: (O x T)
        
        self.final_conv = nn.Conv2d(out_channels, out_channels, kernel_size=1, padding=0)  # 1×1 conv
    
    def forward(self, x):
        b, _, _, _ = x.shape
        
        with torch.amp.autocast('cuda'):  # ✅ AMP 自動管理精度
            # 通道平均池化計算 z_c
            z_c = x.mean(dim=[2, 3])  # (B, C)
            
            # 使用 W1, W2 計算專家權重
            weights = self.W2(F.relu(self.W1(z_c)))  # (B, num_experts)
            weights = torch.softmax(weights, dim=1)  
            
            # 計算專家輸出
            expert_outputs = torch.stack([expert(x) for expert in self.experts], dim=1)  # (B, num_experts, C, H, W)
            mixture = torch.sum(weights.view(b, -1, 1, 1, 1) * expert_outputs, dim=1)  # (B, C, H, W)
            
            # 1×1 卷積處理後再加上殘差連接
            output = self.final_conv(mixture) + x
        return output

"""Token statistics transformer: linear-time attention via variational rate reduction"""
##########################################################################
# ToST（Token Statistics Transformer） 版本的自注意力，取代傳統的 QK 相似性計算
class CausalSelfAttention_TSSA(nn.Module):

    def __init__(self, dim, num_heads = 8, block_size = 1024, dropout = 0.1, bias=False ):
        super().__init__()
        
        # query, key, value projections
        self.c_attn = nn.Linear(dim, dim, bias=bias)
        # output projection
        self.c_proj = nn.Linear(dim, dim, bias=bias)
        # regularization
        self.attn_dropout = nn.Dropout(dropout)
        self.resid_dropout = nn.Dropout(dropout)
        self.n_head = num_heads
        self.dim = dim
        self.dropout = dropout
        self.block_size = block_size
        self.temp = nn.Parameter(torch.ones((self.n_head, 1)))
        self.denom_bias = nn.Parameter(torch.zeros((self.n_head, block_size, 1)))
        
    def forward(self, x):
        """
        x: (B, N, C) - token 序列
        return: (B, N, C) - 經過 TSSA 處理的 token 序列
        """
        B, N, C = x.shape # batch size, sequence length, embedding dimensionality (dim)

        with torch.amp.autocast('cuda'):  # ✅ AMP 自動管理精度
            # calculate query, key, values for all heads in batch and move head forward to be the batch dim
            w = self.c_attn(x).view(B, N, self.n_head, C // self.n_head).transpose(1, 2) # (B, nh, T, hs)
            w_sq = w ** 2
            denom = (torch.cumsum(w_sq,dim=-2)).clamp_min(torch.finfo(torch.float32).eps) # cumulative sum
            w_normed = (w_sq / denom) + self.denom_bias[:,:N,:]
        
            # calculate attention weights
            tmp = torch.sum(w_normed, dim=-1)* self.temp
            Pi = F.softmax(tmp, dim=1) # B, nh, T
        
            # calculate attention
            dots = torch.cumsum(w_sq * Pi.unsqueeze(-1), dim=-2) / (Pi.cumsum(dim=-1) + torch.finfo(torch.float32).eps).unsqueeze(-1)
            attn = 1. / (1 + dots)
            attn = self.attn_dropout(attn)
        
            # apply attention weights and combine heads
            y = - torch.mul(w.mul(Pi.unsqueeze(-1)), attn)
            y = y.transpose(1, 2).contiguous().view(B, N, C) # re-assemble all head outputs side by side
            y = self.resid_dropout(self.c_proj(y))
            
        return y

##########################################################################
# ToST（Token Statistics Transformer）塊
class TokenStatisticsTransformer(nn.Module):

    def __init__(self, dim = 1024, norm_type='WithBias'):
        super().__init__()
        self.ln_1 = norms.Norm(dim, norm_type) # LayerNorm
        self.attn = CausalSelfAttention_TSSA(dim) # TSSA
        
        self.ln_2 = norms.Norm(dim, norm_type) # LayerNorm
<<<<<<< HEAD
        self.mlp = MultiLayerPerceptron(dim)
        eta = torch.finfo(torch.float16).eps
=======
        self.mlp = MLP(dim)
        eta = torch.finfo(torch.float32).eps
>>>>>>> d2fe6095
        self.gamma1 = nn.Parameter(eta * torch.ones(dim), requires_grad=True)
        self.gamma2 = nn.Parameter(eta * torch.ones(dim), requires_grad=True)
    def forward(self, x):
        """
        x: (B, C, H, W) - 影像特徵圖
        return: (B, C, H, W) - 經過 ToST 處理的影像特徵圖
        """
        _, _, H, W = x.shape
        
        with torch.amp.autocast('cuda'):  # ✅ AMP 自動管理精度        
            x = x + self.gamma1.view(1, -1, 1, 1) *to_4d(self.attn(self.ln_1(to_3d(x))), H, W)
            x = x + self.gamma2.view(1, -1, 1, 1) *to_4d(self.mlp(self.ln_2(to_3d(x))), H, W)
        return x



"""A novel dual-stage progressive enhancement network for single image deraining"""
##########################################################################
# dilated dense residual block (DDRB)
class DDRB(nn.Module):
    """
    Dilated Dense Residual Block 
    Usage:
        self.ddrb = DDRB(in_channels=32, mid_channels=32, kernel=3, stride=1, d=[1, 2, 5], bias=False)
    """
    def __init__(self,
                 in_channels=32,
                 mid_channels=32,
                 kernel=3,
                 stride=1,
                 d=[1, 2, 5],
                 bias=False):
        super(DDRB, self).__init__()
        self.convD1 = nn.Sequential(
                nn.Conv2d(in_channels, mid_channels, kernel, stride, padding=d[0], dilation=d[0], bias=bias),
                nn.ReLU(inplace=True),
                nn.Conv2d(mid_channels, mid_channels, kernel, stride, padding=d[0], dilation=d[0], bias=bias)
            ) # dilation=1
        self.convD2 = nn.Sequential(
                nn.Conv2d(in_channels, mid_channels, kernel, stride, padding=d[1], dilation=d[1], bias=bias),
                nn.ReLU(inplace=True),
                nn.Conv2d(mid_channels, mid_channels, kernel, stride, padding=d[1], dilation=d[1], bias=bias)
            ) # dilation=2
        self.convD3 = nn.Sequential(
                nn.Conv2d(in_channels, mid_channels, kernel, stride, padding=d[2], dilation=d[2], bias=bias),
                nn.ReLU(inplace=True),
                nn.Conv2d(mid_channels, mid_channels, kernel, stride, padding=d[2], dilation=d[2], bias=bias)
            ) # dilation=5
            
    def forward(self, x):
        """
        Args:
            x: input feature map
        Returns:
            enhanced feature map
        Usage:
            enhanced_feature = DDRB(input_feature)
        """
        with torch.cuda.amp.autocast():
            x1 = self.convD1(x)
            x2 = self.convD2(x+x1)
            x3 = self.convD3(x+x1+x2)
       
        return x + x1 + x2 + x3
    
##########################################################################
# enhanced residual pixel-wise attention block (ERPAB)
class ERPAB(nn.Module):
    """ 
    Enhanced Residual Pixel-wise Attention Block 
    Usage:
        self.erpab = ERPAB(in_channels=32, mid_channels=32, kernel=3, stride=1, d=[1, 2, 5], bias=False)
    """
    def __init__(self,
                 in_channels=32,
                 mid_channels=32,
                 kernel=3,
                 stride=1,
                 d=[1, 2, 5],
                 bias=False):
        super(ERPAB, self).__init__()
        
        self.experts = nn.ModuleList([
            nn.Conv2d(in_channels, mid_channels, kernel, stride, padding=d[0], dilation=d[0], bias=bias),  # C32D1
            nn.Conv2d(in_channels, mid_channels, kernel, stride, padding=d[1], dilation=d[1], bias=bias),  # C32D2
            nn.Conv2d(in_channels, mid_channels, kernel, stride, padding=d[2], dilation=d[2], bias=bias),  # C32D5
        ])
        
        self.conv1 = nn.Conv2d(mid_channels*3, mid_channels, kernel_size=3, padding=1, bias=False)
        self.attn_map = nn.Sequential(
            nn.Conv2d(mid_channels, 1, kernel_size=3, padding=1, bias=False),
            nn.ReLU(inplace=True),
            nn.Conv2d(1, in_channels, kernel_size=3, padding=1, bias=False)
        )
        self.sigmoid = nn.Sigmoid()
    
    def forward(self, x):
        """
        Args:
            x: input feature map
        Returns:
            enhanced feature map
        Usage:
            enhanced_feature = ERPAB(input_feature)
        """
        with torch.cuda.amp.autocast():
            expert_outputs = torch.cat([expert(x) for expert in self.experts], dim=1)
            x1 = F.relu(self.conv1(expert_outputs))
            attn_map = self.attn_map(x1)

        return x + x1 * self.sigmoid(attn_map)

##########################################################################
# cross-stage feature interaction module (CFIM)
class CFIM(nn.Module):
    """
    Cross-Stage Feature Interaction Module
    Usage:
        self.cfim = CFIM(in_channels=32, norm_type = 'DyT' or 'WithBias' or 'BiasFree')
    """
    def __init__(self, in_channels, norm_type='DyT'):
        super(CFIM, self).__init__()
        self.norm1 = norms.Norm(in_channels, norm_type)
        self.norm2 = norms.Norm(in_channels, norm_type)
        self.rsconv1 = nn.Conv2d(in_channels, in_channels, kernel_size=3, padding=1, bias=False)
        self.rsconv2 = nn.Conv2d(in_channels, in_channels, kernel_size=3, padding=1, bias=False)
        self.drconv1 = nn.Conv2d(in_channels, in_channels, kernel_size=3, padding=1, bias=False)
        self.drconv2 = nn.Conv2d(in_channels, in_channels, kernel_size=3, padding=1, bias=False)
    
    def forward(self, r_net, dr_net):
        """
        Args:
            rs_net: rain streaks removal network intermediate output
            dr_net: details reconstruction network intermediate output
        Returns:
            to_rs_net: updated rain streaks removal network intermediate output
            to_dr_net: updated details reconstruction network intermediate output
        Usage:
            to_rs_net, to_dr_net = CFIM(r_net, dr_net)
        """     
        with torch.cuda.amp.autocast():
            rs1 = self.rsconv1(self.norm1(r_net))
            dr1 = self.drconv1(self.norm2(dr_net))
            A = torch.matmul(rs1, dr1)
            rs2 = self.rsconv2(rs1)
            dr2 = self.drconv2(dr1)
            rs_side = torch.matmul(A, rs2)
            dr_side = torch.matmul(A, dr2)
            to_rs_net = dr_side + r_net
            to_dr_net = rs_side + dr_net

        return to_rs_net, to_dr_net

 
"""通用組件小工具堆放區"""
##########################################################################
# 自動計算 num_heads
def auto_num_heads(dim):
    """標準 Transformer 風格的 num_heads 設定"""
    if dim >= 128:
        return 8
    elif dim >= 64:
        return 4
    elif dim >= 32:
        return 2
    else:
        return 1

##########################################################################
# 影像轉token序列 (B, C, H, W) to (B, HW, C)
def to_3d(x):
    """Reshape from (B, C, H, W) to (B, HW, C)"""
    return rearrange(x, 'b c h w -> b (h w) c')

##########################################################################
# token序列轉影像 (B, HW, C) to (B, C, H, W)
def to_4d(x, h, w):
    """Reshape from (B, HW, C) to (B, C, H, W)"""
    return rearrange(x, 'b (h w) c -> b c h w', h=h, w=w)

##########################################################################
# MLP (flaoat16)
class MultiLayerPerceptron(nn.Module):

    def __init__(self, dim, dropout=0.1, bias=True):
        super().__init__()
        self.c_fc    = nn.Linear(dim, 4*dim, bias=bias)
        self.c_proj  = nn.Linear(4*dim, dim, bias=bias)
        self.dropout = nn.Dropout(dropout)

    def forward(self, x):
<<<<<<< HEAD
        x = x.to(torch.float16)
        with torch.amp.autocast('cuda'):  # ✅ AMP 自動管理精度
=======
        with torch.cuda.amp.autocast():  # ✅ AMP 自動管理精度
>>>>>>> d2fe6095
            x = self.c_fc(x)
            x = F.gelu(x)
            x = self.c_proj(x)
            x = self.dropout(x)
        return x<|MERGE_RESOLUTION|>--- conflicted
+++ resolved
@@ -40,13 +40,8 @@
 """Restromer: Efficient Transformer for High-Resolution Image Restoration"""
 ##########################################################################
 # Multi-DConv Head Transposed Self-Attention (MDTA)
-<<<<<<< HEAD
 class MultiDconvHeadTransposedSA(nn.Module):
-    def __init__(self, dim: int, num_heads: int, bias: bool = False, dtype=torch.float16):
-=======
-class MDTA(nn.Module):
     def __init__(self, dim: int, num_heads: int, bias: bool = False):
->>>>>>> d2fe6095
         """
         Multi-DConv Head Transposed Self-Attention (MDTA)
         :param dim: 通道維度
@@ -78,12 +73,7 @@
         4. 應用權重到 V 並輸出
         """
         _, _, h, w = x.shape
-<<<<<<< HEAD
-        x = x.to(torch.float16)  # 確保整個過程使用 float16
-        with torch.amp.autocast('cuda'):  # ✅ AMP 自動管理精度
-=======
-        with torch.cuda.amp.autocast():  # ✅ AMP 自動管理精度
->>>>>>> d2fe6095
+        with torch.amp.autocast('cuda'):  # ✅ AMP 自動管理精度
         
             # 計算 Q, K, V
             qkv = self.qkv_dwconv(self.qkv(x))
@@ -151,12 +141,7 @@
         3. `Gating Mechanism` 控制信息流
         4. `1x1 Conv` 降低維度
         """
-<<<<<<< HEAD
-        x = x.to(torch.float16)  # 確保整個過程使用 float16
-        with torch.amp.autocast('cuda'):  # ✅ AMP 自動管理精度
-=======
-        with torch.cuda.amp.autocast():  # ✅ AMP 自動管理精度
->>>>>>> d2fe6095
+        with torch.amp.autocast('cuda'):  # ✅ AMP 自動管理精度
             x = self.project_in(x)
             x1, x2 = self.dwconv(x).chunk(2, dim=1)  # 拆分通道
             x = torch.mul(F.gelu(x1), x2)  # 閘控機制
@@ -276,15 +261,9 @@
 
 ##########################################################################
 # REMSA (relative position enhanced self-attention)
-<<<<<<< HEAD
 class RelativePositionEnhancedSA(nn.Module):
-    def __init__(self, dim, num_heads, dtype=torch.float16):
+    def __init__(self, dim, num_heads):
         super(RelativePositionEnhancedSA, self).__init__()
-=======
-class REMSA(nn.Module):
-    def __init__(self, dim, num_heads):
-        super(REMSA, self).__init__()
->>>>>>> d2fe6095
         self.num_heads = num_heads
         self.head_dim = dim // num_heads
         self.scale = self.head_dim ** -0.5
@@ -347,13 +326,8 @@
 
 ##########################################################################
 # Local-enhanced Feed-Forward Network (LeFF)
-<<<<<<< HEAD
 class LocalEnhancedFFN(nn.Module):
-    def __init__(self, dim, dtype=torch.float16):
-=======
-class LeFF(nn.Module):
     def __init__(self, dim):
->>>>>>> d2fe6095
         super().__init__()
         self.pointwise_conv = nn.Conv2d(dim, dim, kernel_size=1, bias=False)  # 1x1 卷積
         self.depthwise_conv = nn.Conv2d(dim, dim, kernel_size=3, padding=1, groups=dim)  # 深度可分離卷積
@@ -582,13 +556,8 @@
         self.attn = CausalSelfAttention_TSSA(dim) # TSSA
         
         self.ln_2 = norms.Norm(dim, norm_type) # LayerNorm
-<<<<<<< HEAD
         self.mlp = MultiLayerPerceptron(dim)
-        eta = torch.finfo(torch.float16).eps
-=======
-        self.mlp = MLP(dim)
         eta = torch.finfo(torch.float32).eps
->>>>>>> d2fe6095
         self.gamma1 = nn.Parameter(eta * torch.ones(dim), requires_grad=True)
         self.gamma2 = nn.Parameter(eta * torch.ones(dim), requires_grad=True)
     def forward(self, x):
@@ -780,12 +749,7 @@
         self.dropout = nn.Dropout(dropout)
 
     def forward(self, x):
-<<<<<<< HEAD
-        x = x.to(torch.float16)
-        with torch.amp.autocast('cuda'):  # ✅ AMP 自動管理精度
-=======
-        with torch.cuda.amp.autocast():  # ✅ AMP 自動管理精度
->>>>>>> d2fe6095
+        with torch.amp.autocast('cuda'):  # ✅ AMP 自動管理精度
             x = self.c_fc(x)
             x = F.gelu(x)
             x = self.c_proj(x)
