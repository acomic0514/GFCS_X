#!/usr/bin/env python
# coding: utf-8

import torch
import torch.nn as nn
from torch.utils.checkpoint import checkpoint_sequential
import models.archs.modules as modules #導入組件
from models.archs.norms import Norm  #導入組件


def make_transformer_stack(**kwargs):
    return nn.Sequential(*[modules.TransformerBlock(**kwargs) for _ in range(kwargs['num_blocks'])])

##########################################################################
# Overlapped image patch embedding with 3x3 Conv
class OverlapPatchEmbed(nn.Module):
    def __init__(self, in_c=3, embed_dim=48, bias=False):
        super(OverlapPatchEmbed, self).__init__()

        self.proj = nn.Conv2d(in_c, embed_dim, kernel_size=3, 
                              stride=1, padding=1, bias=bias)

    def forward(self, x):
        return self.proj(x)



##########################################################################
## Resizing modules
class Downsample(nn.Module):
    def __init__(self, n_feat):
        super(Downsample, self).__init__()

        self.body = nn.Sequential(nn.Conv2d(n_feat, n_feat//2, 
                                            kernel_size=3, stride=1, 
                                            padding=1, bias=False),
                                  nn.PixelUnshuffle(2))

    def forward(self, x):
        return self.body(x)

class Upsample(nn.Module):
    def __init__(self, n_feat):
        super(Upsample, self).__init__()

        self.body = nn.Sequential(nn.Conv2d(n_feat, n_feat*2, 
                                            kernel_size=3, stride=1, 
                                            padding=1, bias=False),
                                  nn.PixelShuffle(2))

    def forward(self, x):
        return self.body(x)



##########################################################################
##---------- Restormer改一-----------------------
class GFCSNetwork(nn.Module):
    def __init__(self, 
        inp_channels=3, 
        out_channels=3, 
        dim = 48,
        num_blocks = [1,1,1,1], 
        num_refinement_blocks = 1,
        heads = [1,1,1,1],
        ffn_expansion_factor = 2.66,
        bias = False,
        Norm_type = 'BiasFree',   ## Option: 'BiasFree' 'WithBias' 'DyT'
        dual_pixel_task = False   ## True for dual-pixel defocus deblurring only. Also set inp_channels=6
    ):
        super(GFCSNetwork, self).__init__()
        
        self.patch_embed = OverlapPatchEmbed(inp_channels, dim)

        kwargs = {
            'ffn_expansion_factor': ffn_expansion_factor, 
            'bias': bias, 
            'Norm_type': Norm_type
        }
        self.num_blocks = num_blocks
        
        self.encoder_level1 = make_transformer_stack(dim=int(dim), num_blocks=num_blocks[0], num_heads=heads[0], **kwargs)
        
        self.down1_2 = Downsample(dim) ## From Level 1 to Level 2
        self.encoder_level2 = make_transformer_stack(dim=int(dim*2**1), num_blocks=num_blocks[1], num_heads=heads[1], **kwargs)
        
        self.down2_3 = Downsample(int(dim*2**1)) ## From Level 2 to Level 3
        self.encoder_level3 = make_transformer_stack(dim=int(dim*2**2), num_blocks=num_blocks[2], num_heads=heads[2], **kwargs) 

        self.down3_4 = Downsample(int(dim*2**2)) ## From Level 3 to Level 4
        self.latent = make_transformer_stack(dim=int(dim*2**3), num_blocks=num_blocks[3], num_heads=heads[3], **kwargs)
        
        self.up4_3 = Upsample(int(dim*2**3)) ## From Level 4 to Level 3
        self.reduce_chan_level3 = nn.Conv2d(int(dim*2**3), int(dim*2**2), kernel_size=1, bias=bias)
        self.decoder_level3 = make_transformer_stack(dim=int(dim*2**2), num_blocks=num_blocks[2], num_heads=heads[2], **kwargs)


        self.up3_2 = Upsample(int(dim*2**2)) ## From Level 3 to Level 2
        self.reduce_chan_level2 = nn.Conv2d(int(dim*2**2), int(dim*2**1), kernel_size=1, bias=bias)
        self.decoder_level2 = make_transformer_stack(dim=int(dim*2**1), num_blocks=num_blocks[1], num_heads=heads[1], **kwargs)
        
        self.up2_1 = Upsample(int(dim*2**1))  ## From Level 2 to Level 1  (NO 1x1 conv to reduce channels)

        self.decoder_level1 = make_transformer_stack(dim=int(dim*2**1), num_blocks=num_blocks[0], num_heads=heads[0], **kwargs)
        
        self.refinement = make_transformer_stack(dim=int(dim*2**1), num_blocks=num_refinement_blocks, num_heads=heads[0], **kwargs)
        
        #### For Dual-Pixel Defocus Deblurring Task ####
        self.dual_pixel_task = dual_pixel_task
        if self.dual_pixel_task:
            self.skip_conv = nn.Conv2d(dim, int(dim*2**1), kernel_size=1, bias=bias)
        ###########################
            
        self.output = nn.Conv2d(int(dim*2**1), out_channels, kernel_size=3, stride=1, padding=1, bias=bias)
        
<<<<<<< HEAD
        # Removed manual fp16 conversion; using AMP autocast for mixed precision training
        
    def forward(self, inp_img):
        # Removed manual conversion; let autocast handle precision.

        inp_enc = self.patch_embed(inp_img) # inp_enc_level1
        out_enc_level1 = checkpoint_sequential(self.encoder_level1, self.num_blocks[0], inp_enc, use_reentrant=False)
        # out_enc_level1 = self.encoder_level1(inp_enc)
        out_enc_level2 = checkpoint_sequential(self.encoder_level2, self.num_blocks[1], self.down1_2(out_enc_level1), use_reentrant=False)
        # out_enc_level2 = self.encoder_level2(self.down1_2(out_enc_level1))
        out_enc_level3 = checkpoint_sequential(self.encoder_level3, self.num_blocks[2], self.down2_3(out_enc_level2), use_reentrant=False)
        # out_enc_level3 = self.encoder_level3(self.down2_3(out_enc_level2)) 

        x = self.down3_4(out_enc_level3) # inp_enc_level4
        x = checkpoint_sequential(self.latent, self.num_blocks[3], x, use_reentrant=False)
        # x = self.latent(x) # latent
=======

        
    def forward(self, inp_img):
        inp_enc_level1 = self.patch_embed(inp_img)
        out_enc_level1 = self.encoder_level1(inp_enc_level1)
        
        inp_enc_level2 = self.down1_2(out_enc_level1)
        out_enc_level2 = self.encoder_level2(inp_enc_level2)

        inp_enc_level3 = self.down2_3(out_enc_level2)
        out_enc_level3 = self.encoder_level3(inp_enc_level3) 

        inp_enc_level4 = self.down3_4(out_enc_level3)        
        latent = self.latent(inp_enc_level4) 
>>>>>>> d2fe6095
                        
        x = self.up4_3(x) # inp_dec_level3 
        x = torch.cat([x, out_enc_level3], 1)
        x = self.reduce_chan_level3(x)
        x = checkpoint_sequential(self.decoder_level3, self.num_blocks[2], x, use_reentrant=False)
        # x = self.decoder_level3(x) # out_dec_level3

        x = self.up3_2(x) # inp_dec_level2
        x = torch.cat([x, out_enc_level2], 1)
        x = self.reduce_chan_level2(x)
        x = checkpoint_sequential(self.decoder_level2, self.num_blocks[1], x, use_reentrant=False)
        # x = self.decoder_level2(x) # out_dec_level2

        x = self.up2_1(x) # inp_dec_level1
        x = torch.cat([x, out_enc_level1], 1)
        x = checkpoint_sequential(self.decoder_level1, self.num_blocks[0], x, use_reentrant=False)
        # x = self.decoder_level1(x) # out_dec_level1
        
        x = self.refinement(x)

        #### For Dual-Pixel Defocus Deblurring Task ####
        if self.dual_pixel_task:
            x = x + self.skip_conv(inp_enc)
            x = self.output(x)
        ###########################
        else:
            x = self.output(x) + inp_img


        return x



<|MERGE_RESOLUTION|>--- conflicted
+++ resolved
@@ -5,7 +5,6 @@
 import torch.nn as nn
 from torch.utils.checkpoint import checkpoint_sequential
 import models.archs.modules as modules #導入組件
-from models.archs.norms import Norm  #導入組件
 
 
 def make_transformer_stack(**kwargs):
@@ -113,7 +112,6 @@
             
         self.output = nn.Conv2d(int(dim*2**1), out_channels, kernel_size=3, stride=1, padding=1, bias=bias)
         
-<<<<<<< HEAD
         # Removed manual fp16 conversion; using AMP autocast for mixed precision training
         
     def forward(self, inp_img):
@@ -130,22 +128,6 @@
         x = self.down3_4(out_enc_level3) # inp_enc_level4
         x = checkpoint_sequential(self.latent, self.num_blocks[3], x, use_reentrant=False)
         # x = self.latent(x) # latent
-=======
-
-        
-    def forward(self, inp_img):
-        inp_enc_level1 = self.patch_embed(inp_img)
-        out_enc_level1 = self.encoder_level1(inp_enc_level1)
-        
-        inp_enc_level2 = self.down1_2(out_enc_level1)
-        out_enc_level2 = self.encoder_level2(inp_enc_level2)
-
-        inp_enc_level3 = self.down2_3(out_enc_level2)
-        out_enc_level3 = self.encoder_level3(inp_enc_level3) 
-
-        inp_enc_level4 = self.down3_4(out_enc_level3)        
-        latent = self.latent(inp_enc_level4) 
->>>>>>> d2fe6095
                         
         x = self.up4_3(x) # inp_dec_level3 
         x = torch.cat([x, out_enc_level3], 1)
